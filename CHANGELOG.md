--- conflicted
+++ resolved
@@ -8,17 +8,13 @@
 - [#275](https://github.com/pusher/oauth2_proxy/pull/275) docker: build from debian buster (@syscll)
 - [#258](https://github.com/pusher/oauth2_proxy/pull/258) Add IDToken for Azure provider
   - This PR adds the IDToken into the session for the Azure provider allowing requests to a backend to be identified as a specific user. As a consequence, if you are using a cookie to store the session the cookie will now exceed the 4kb size limit and be split into multiple cookies. This can cause problems when using nginx as a proxy, resulting in no cookie being passed at all. Either increase the proxy_buffer_size in nginx or implement the redis session storage (see https://pusher.github.io/oauth2_proxy/configuration#redis-storage)
-- [#274](https://github.com/pusher/oauth2_proxy/pull/274) Supports many github teams with api pagination support (@toshi-miura,@apratina)
 - [#286](https://github.com/pusher/oauth2_proxy/pull/286) Requests.go updated with useful error messages (@biotom)
-<<<<<<< HEAD
-
-
-=======
+- [#274](https://github.com/pusher/oauth2_proxy/pull/274) Supports many github teams with api pagination support (@toshi-miura, @apratina)
 - [#302](https://github.com/pusher/oauth2_proxy/pull/302) Rewrite dist script (@syscll)
 - [#304](https://github.com/pusher/oauth2_proxy/pull/304) Add new Logo! :tada: (@JoelSpeed)
 - [#300](https://github.com/pusher/oauth2_proxy/pull/300) Added userinfo endpoint (@kbabuadze)
 - [#309](https://github.com/pusher/oauth2_proxy/pull/309) Added support for custom CA when connecting to Redis cache
->>>>>>> 9f920b0f
+
 # v4.0.0
 
 - [#248](https://github.com/pusher/oauth2_proxy/pull/248) Fix issue with X-Auth-Request-Redirect header being ignored
